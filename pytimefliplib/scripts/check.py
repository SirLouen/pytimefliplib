import argparse
from datetime import datetime, timedelta

from pytimefliplib.async_client import AsyncClient
from pytimefliplib.scripts import run_on_client


async def actions_on_client(client: AsyncClient, args: argparse.Namespace):

    # get characteristics
    print('TimeFlip characteristics::')
    print('- Name:', await client.device_name())
    print('- Firmware:', await client.firmware_revision())
    print('- Battery:', await client.battery_level())
    print('- Current facet:', await client.current_facet())
<<<<<<< HEAD
    #print('- Accelerometer vector:', ', '.join('{:.3f}'.format(x) for x in await client.accelerometer_value()))
    print('- Status:', await client.get_status())

    print('Facets::')
    facets = await client.get_all_facets()
    for number, mode, pomodoro, timer in facets:
        print('- Facet={} mode: {}, pomodoro time: {}, timer: {}'
              .format(number, mode, pomodoro, timer)
        )

    #await client.set_facet(1,1,300)

    # print history
    print('History::')
    history = await client.get_all_history()
    for number, facet, orig, duration in history:
        print('- Event {} on facet {} ({} seconds) from {}'.format(number, facet, duration, orig))

    # print event
    event = await client.get_event()
    print("Event: {}", event)
=======


    if client.firmware_version < 3.47:
        print('- Accelerometer vector:', ', '.join('{:.3f}'.format(x) for x in await client.accelerometer_value()))
        print('- Status:', await client.status())

        # print history
        print('History::')
        start = datetime.now()
        history = await client.history()
        total_time = sum(h[1] for h in history)
        start -= timedelta(microseconds=start.microsecond) + timedelta(seconds=total_time)
        for facet, duration, orig in history:
            end = start + timedelta(seconds=duration)
            print('- Facet={} ({} seconds): from {} to {}'.format(facet, duration, start.isoformat(), end.isoformat()))
            start = end
    else:
        print('- Status:', await client.get_status())

        print('Facets::')
        facets = await client.get_all_facets()
        for number, mode, pomodoro, timer in facets:
            print('- Facet={} mode: {}, pomodoro time: {}, timer: {}'
                .format(number, mode, pomodoro, timer)
            )

        # print history
        print('History::')
        history = await client.get_all_history()
        for number, facet, orig, duration in history:
            print('- Event {} on facet {} ({} seconds) from {}'.format(number, facet, duration, orig))

        # print event
        event = await client.get_event()
        print("Event: {}", event)
>>>>>>> 9ab81358


def main():
    run_on_client(
        'Get TimeFlip device characteristics',
        lambda e: e,
        actions_on_client
    )


if __name__ == '__main__':
    main()<|MERGE_RESOLUTION|>--- conflicted
+++ resolved
@@ -13,29 +13,6 @@
     print('- Firmware:', await client.firmware_revision())
     print('- Battery:', await client.battery_level())
     print('- Current facet:', await client.current_facet())
-<<<<<<< HEAD
-    #print('- Accelerometer vector:', ', '.join('{:.3f}'.format(x) for x in await client.accelerometer_value()))
-    print('- Status:', await client.get_status())
-
-    print('Facets::')
-    facets = await client.get_all_facets()
-    for number, mode, pomodoro, timer in facets:
-        print('- Facet={} mode: {}, pomodoro time: {}, timer: {}'
-              .format(number, mode, pomodoro, timer)
-        )
-
-    #await client.set_facet(1,1,300)
-
-    # print history
-    print('History::')
-    history = await client.get_all_history()
-    for number, facet, orig, duration in history:
-        print('- Event {} on facet {} ({} seconds) from {}'.format(number, facet, duration, orig))
-
-    # print event
-    event = await client.get_event()
-    print("Event: {}", event)
-=======
 
 
     if client.firmware_version < 3.47:
@@ -71,7 +48,6 @@
         # print event
         event = await client.get_event()
         print("Event: {}", event)
->>>>>>> 9ab81358
 
 
 def main():
